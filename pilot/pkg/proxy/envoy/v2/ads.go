// Copyright 2017 Istio Authors
//
// Licensed under the Apache License, Version 2.0 (the "License");
// you may not use this file except in compliance with the License.
// You may obtain a copy of the License at
//
//     http://www.apache.org/licenses/LICENSE-2.0
//
// Unless required by applicable law or agreed to in writing, software
// distributed under the License is distributed on an "AS IS" BASIS,
// WITHOUT WARRANTIES OR CONDITIONS OF ANY KIND, either express or implied.
// See the License for the specific language governing permissions and
// limitations under the License.

package v2

import (
	"context"
	"errors"
	"io"
	"reflect"
	"sort"
	"sync"
	"sync/atomic"
	"time"

	adminapi "github.com/envoyproxy/go-control-plane/envoy/admin/v2alpha"
	xdsapi "github.com/envoyproxy/go-control-plane/envoy/api/v2"
	ads "github.com/envoyproxy/go-control-plane/envoy/service/discovery/v2"
	"github.com/gogo/protobuf/types"
	"github.com/prometheus/client_golang/prometheus"
	"google.golang.org/grpc"
	"google.golang.org/grpc/codes"
	"google.golang.org/grpc/peer"
	"google.golang.org/grpc/status"

	"istio.io/istio/pilot/pkg/model"
	istiolog "istio.io/istio/pkg/log"
)

var (
	adsLog = istiolog.RegisterScope("ads", "ads debugging", 0)

	// adsClients reflect active gRPC channels, for both ADS and EDS.
	adsClients      = map[string]*XdsConnection{}
	adsClientsMutex sync.RWMutex

	// Map of sidecar IDs to XdsConnections, first key is sidecarID, second key is connID
	// This is a map due to an edge case during envoy restart whereby the 'old' envoy
	// reconnects after the 'new/restarted' envoy
	adsSidecarIDConnectionsMap = map[string]map[string]*XdsConnection{}

	// SendTimeout is the max time to wait for a ADS send to complete. This helps detect
	// clients in a bad state (not reading). In future it may include checking for ACK
	SendTimeout = 5 * time.Second

	// PushTimeout is the time to wait for a push on a client. Pilot iterates over
	// clients and pushes them serially for now, to avoid large CPU/memory spikes.
	// We measure and reports cases where pushing a client takes longer.
	PushTimeout = 5 * time.Second
)

var (
	timeZero time.Time
)

var (
	// experiment on getting some monitoring on config errors.
	cdsReject = prometheus.NewGaugeVec(prometheus.GaugeOpts{
		Name: "pilot_xds_cds_reject",
		Help: "Pilot rejected CSD configs.",
	}, []string{"node", "err"})

	edsReject = prometheus.NewGaugeVec(prometheus.GaugeOpts{
		Name: "pilot_xds_eds_reject",
		Help: "Pilot rejected EDS.",
	}, []string{"node", "err"})

	edsInstances = prometheus.NewGaugeVec(prometheus.GaugeOpts{
		Name: "pilot_xds_eds_instances",
		Help: "Instances for each cluster, as of last push. Zero instances is an error.",
	}, []string{"cluster"})

	ldsReject = prometheus.NewGaugeVec(prometheus.GaugeOpts{
		Name: "pilot_xds_lds_reject",
		Help: "Pilot rejected LDS.",
	}, []string{"node", "err"})

	rdsReject = prometheus.NewGaugeVec(prometheus.GaugeOpts{
		Name: "pilot_xds_rds_reject",
		Help: "Pilot rejected RDS.",
	}, []string{"node", "err"})

	rdsExpiredNonce = prometheus.NewCounter(prometheus.CounterOpts{
		Name: "pilot_rds_expired_nonce",
		Help: "Total number of RDS messages with an expired nonce.",
	})

	totalXDSRejects = prometheus.NewCounter(prometheus.CounterOpts{
		Name: "pilot_total_xds_rejects",
		Help: "Total number of XDS responses from pilot rejected by proxy.",
	})

	monServices = prometheus.NewGauge(prometheus.GaugeOpts{
		Name: "pilot_services",
		Help: "Total services known to pilot.",
	})

	// TODO: Update all the resource stats in separate routine
	// virtual services, destination rules, gateways, etc.
	monVServices = prometheus.NewGauge(prometheus.GaugeOpts{
		Name: "pilot_virt_services",
		Help: "Total virtual services known to pilot.",
	})

	xdsClients = prometheus.NewGauge(prometheus.GaugeOpts{
		Name: "pilot_xds",
		Help: "Number of endpoints connected to this pilot using XDS.",
	})

	xdsResponseWriteTimeouts = prometheus.NewCounter(prometheus.CounterOpts{
		Name: "pilot_xds_write_timeout",
		Help: "Pilot XDS response write timeouts.",
	})

	pushTimeouts = prometheus.NewCounter(prometheus.CounterOpts{
		Name: "pilot_xds_push_timeout",
		Help: "Pilot push timeout, will retry.",
	})

	pushTimeoutFailures = prometheus.NewCounter(prometheus.CounterOpts{
		Name: "pilot_xds_push_timeout_failures",
		Help: "Pilot push timeout failures after repeated attempts.",
	})

	// Covers xds_builderr and xds_senderr for xds in {lds, rds, cds, eds}.
	pushes = prometheus.NewCounterVec(prometheus.CounterOpts{
		Name: "pilot_xds_pushes",
		Help: "Pilot build and send errors for lds, rds, cds and eds.",
	}, []string{"type"})

	pushErrors = prometheus.NewCounterVec(prometheus.CounterOpts{
		Name: "pilot_xds_push_errors",
		Help: "Number of errors (timeouts) pushing to sidecars.",
	}, []string{"type"})

	proxiesConvergeDelay = prometheus.NewHistogram(prometheus.HistogramOpts{
		Name:    "pilot_proxy_convergence_time",
		Help:    "Delay between config change and all proxies converging.",
		Buckets: []float64{.01, .1, 1, 3, 5, 10, 30},
	})

	pushContextErrors = prometheus.NewCounter(prometheus.CounterOpts{
		Name: "pilot_xds_push_context_errors",
		Help: "Number of errors (timeouts) initiating push context.",
	})

	totalXDSInternalErrors = prometheus.NewCounter(prometheus.CounterOpts{
		Name: "pilot_total_xds_internal_errors",
		Help: "Total number of internal XDS errors in pilot (check logs).",
	})
)

func init() {
	prometheus.MustRegister(cdsReject)
	prometheus.MustRegister(edsReject)
	prometheus.MustRegister(ldsReject)
	prometheus.MustRegister(rdsReject)
	prometheus.MustRegister(rdsExpiredNonce)
	prometheus.MustRegister(totalXDSRejects)
	prometheus.MustRegister(edsInstances)
	prometheus.MustRegister(monServices)
	prometheus.MustRegister(monVServices)
	prometheus.MustRegister(xdsClients)
	prometheus.MustRegister(xdsResponseWriteTimeouts)
	prometheus.MustRegister(pushTimeouts)
	prometheus.MustRegister(pushTimeoutFailures)
	prometheus.MustRegister(pushes)
	prometheus.MustRegister(pushErrors)
	prometheus.MustRegister(proxiesConvergeDelay)
	prometheus.MustRegister(pushContextErrors)
	prometheus.MustRegister(totalXDSInternalErrors)
}

// DiscoveryStream is a common interface for EDS and ADS. It also has a
// shorter name.
type DiscoveryStream interface {
	Send(*xdsapi.DiscoveryResponse) error
	Recv() (*xdsapi.DiscoveryRequest, error)
	grpc.ServerStream
}

// XdsConnection is a listener connection type.
type XdsConnection struct {
	// Mutex to protect changes to this XDS connection
	mu sync.RWMutex

	// PeerAddr is the address of the client envoy, from network layer
	PeerAddr string

	// Time of connection, for debugging
	Connect time.Time

	// ConID is the connection identifier, used as a key in the connection table.
	// Currently based on the node name and a counter.
	ConID string

	modelNode *model.Proxy

	// Sending on this channel results in a push. We may also make it a channel of objects so
	// same info can be sent to all clients, without recomputing.
	pushChannel chan *XdsEvent

	// doneChannel will be closed when the client is closed.
	doneChannel chan struct{}

	// TODO: migrate other fields as needed from model.Proxy and replace it

	//HttpConnectionManagers map[string]*http_conn.HttpConnectionManager

	LDSListeners []*xdsapi.Listener                    `json:"-"`
	RouteConfigs map[string]*xdsapi.RouteConfiguration `json:"-"`
	CDSClusters  []*xdsapi.Cluster

	// Last nonce sent and ack'd (timestamps) used for debugging
	ClusterNonceSent, ClusterNonceAcked   string
	ListenerNonceSent, ListenerNonceAcked string
	RouteNonceSent, RouteNonceAcked       string
	RouteVersionInfoSent                  string
	EndpointNonceSent, EndpointNonceAcked string
	EndpointPercent                       int

	// current list of clusters monitored by the client
	Clusters []string

	// Both ADS and EDS streams implement this interface
	stream DiscoveryStream

	// Routes is the list of watched Routes.
	Routes []string

	// LDSWatch is set if the remote server is watching Listeners
	LDSWatch bool
	// CDSWatch is set if the remote server is watching Clusters
	CDSWatch bool

	// added will be true if at least one discovery request was received, and the connection
	// is added to the map of active.
	added bool

	// Time of last push
	LastPush time.Time

	// Time of last push failure.
	LastPushFailure time.Time

	// pushMutex prevents 2 overlapping pushes for this connection.
	pushMutex sync.Mutex
}

// configDump converts the connection internal state into an Envoy Admin API config dump proto
// It is used in debugging to create a consistent object for comparison between Envoy and Pilot outputs
func (s *DiscoveryServer) configDump(conn *XdsConnection) (*adminapi.ConfigDump, error) {
	dynamicActiveClusters := []adminapi.ClustersConfigDump_DynamicCluster{}
	clusters, err := s.generateRawClusters(conn.modelNode, s.globalPushContext())
	if err != nil {
		return nil, err
	}
	for _, cs := range clusters {
		dynamicActiveClusters = append(dynamicActiveClusters, adminapi.ClustersConfigDump_DynamicCluster{Cluster: cs})
	}
	clustersAny, err := types.MarshalAny(&adminapi.ClustersConfigDump{
		VersionInfo:           versionInfo(),
		DynamicActiveClusters: dynamicActiveClusters,
	})
	if err != nil {
		return nil, err
	}

	dynamicActiveListeners := []adminapi.ListenersConfigDump_DynamicListener{}
	listeners, err := s.generateRawListeners(conn, s.globalPushContext())
	if err != nil {
		return nil, err
	}
	for _, cs := range listeners {
		dynamicActiveListeners = append(dynamicActiveListeners, adminapi.ListenersConfigDump_DynamicListener{Listener: cs})
	}
	listenersAny, err := types.MarshalAny(&adminapi.ListenersConfigDump{
		VersionInfo:            versionInfo(),
		DynamicActiveListeners: dynamicActiveListeners,
	})
	if err != nil {
		return nil, err
	}

	routes, err := s.generateRawRoutes(conn, s.globalPushContext())
	if err != nil {
		return nil, err
	}
	routeConfigAny, _ := types.MarshalAny(&adminapi.RoutesConfigDump{})
	if len(routes) > 0 {
		dynamicRouteConfig := []adminapi.RoutesConfigDump_DynamicRouteConfig{}
		for _, rs := range routes {
			dynamicRouteConfig = append(dynamicRouteConfig, adminapi.RoutesConfigDump_DynamicRouteConfig{RouteConfig: rs})
		}
		routeConfigAny, err = types.MarshalAny(&adminapi.RoutesConfigDump{DynamicRouteConfigs: dynamicRouteConfig})
		if err != nil {
			return nil, err
		}
	}

	bootstrapAny, _ := types.MarshalAny(&adminapi.BootstrapConfigDump{})
	// The config dump must have all configs with order specified in
	// https://www.envoyproxy.io/docs/envoy/latest/api-v2/admin/v2alpha/config_dump.proto
	configDump := &adminapi.ConfigDump{Configs: []types.Any{*bootstrapAny, *clustersAny, *listenersAny, *routeConfigAny}}
	return configDump, nil
}

// XdsEvent represents a config or registry event that results in a push.
type XdsEvent struct {
	// If not empty, it is used to indicate the event is caused by a change in the clusters.
	// Only EDS for the listed clusters will be sent.
	edsUpdatedServices map[string]*EndpointShardsByService

	push *model.PushContext

	pending *int32

	version string
}

func newXdsConnection(peerAddr string, stream DiscoveryStream) *XdsConnection {
	return &XdsConnection{
		pushChannel:  make(chan *XdsEvent),
		doneChannel:  make(chan struct{}),
		PeerAddr:     peerAddr,
		Clusters:     []string{},
		Connect:      time.Now(),
		stream:       stream,
		LDSListeners: []*xdsapi.Listener{},
		RouteConfigs: map[string]*xdsapi.RouteConfiguration{},
	}
}

func receiveThread(con *XdsConnection, reqChannel chan *xdsapi.DiscoveryRequest, errP *error) {
	defer close(reqChannel) // indicates close of the remote side.
	for {
		req, err := con.stream.Recv()
		if err != nil {
			if status.Code(err) == codes.Canceled || err == io.EOF {
				con.mu.RLock()
				adsLog.Infof("ADS: %q %s terminated %v", con.PeerAddr, con.ConID, err)
				con.mu.RUnlock()
				return
			}
			*errP = err
			adsLog.Errorf("ADS: %q %s terminated with errors %v", con.PeerAddr, con.ConID, err)
			totalXDSInternalErrors.Add(1)
			return
		}
		reqChannel <- req
	}
}

// StreamAggregatedResources implements the ADS interface.
func (s *DiscoveryServer) StreamAggregatedResources(stream ads.AggregatedDiscoveryService_StreamAggregatedResourcesServer) error {
	peerInfo, ok := peer.FromContext(stream.Context())
	peerAddr := "0.0.0.0"
	if ok {
		peerAddr = peerInfo.Addr.String()
	}
	var discReq *xdsapi.DiscoveryRequest

	t0 := time.Now()
	// rate limit the herd, after restart all endpoints will reconnect to the
	// poor new pilot and overwhelm it.
	// TODO: instead of readiness probe, let endpoints connect and wait here for
	// config to become stable. Will better spread the load.
	s.initRateLimiter.Wait(context.TODO())

	// first call - lazy loading, in tests. This should not happen if readiness
	// check works, since it assumes ClearCache is called (and as such PushContext
	// is initialized)
	// InitContext returns immediately if the context was already initialized.
	err := s.globalPushContext().InitContext(s.Env)
	if err != nil {
		// Error accessing the data - log and close, maybe a different pilot replica
		// has more luck
		adsLog.Warnf("Error reading config %v", err)
		return err
	}
<<<<<<< HEAD
	if s.globalPushContext().Services(nil) == nil {
		// Error accessing the data - log and close, maybe a different pilot replica
		// has more luck
		adsLog.Warnf("Not initialized %v", s.globalPushContext())
		return err
	}

=======
>>>>>>> 7ede847f
	con := newXdsConnection(peerAddr, stream)
	defer close(con.doneChannel)

	// Do not call: defer close(con.pushChannel) !
	// the push channel will be garbage collected when the connection is no longer used.
	// Closing the channel can cause subtle race conditions with push. According to the spec:
	// "It's only necessary to close a channel when it is important to tell the receiving goroutines that all data
	// have been sent."

	// Reading from a stream is a blocking operation. Each connection needs to read
	// discovery requests and wait for push commands on config change, so we add a
	// go routine. If go grpc adds gochannel support for streams this will not be needed.
	// This also detects close.
	var receiveError error
	reqChannel := make(chan *xdsapi.DiscoveryRequest, 1)
	go receiveThread(con, reqChannel, &receiveError)

	for {
		// Block until either a request is received or a push is triggered.
		select {
		case discReq, ok = <-reqChannel:
			if !ok {
				// Remote side closed connection.
				return receiveError
			}
			err = s.initConnectionNode(discReq, con)
			if err != nil {
				return err
			}
<<<<<<< HEAD
			nt.Metadata = model.ParseMetadata(discReq.Node.Metadata)
			// Update the config namespace associated with this proxy
			nt.ConfigNamespace = model.GetProxyConfigNamespace(&nt)

			con.mu.Lock()
			con.modelNode = &nt
			if con.ConID == "" {
				// first request
				con.ConID = connectionID(discReq.Node.Id)
			}
			con.mu.Unlock()
=======
>>>>>>> 7ede847f

			switch discReq.TypeUrl {
			case ClusterType:
				if con.CDSWatch {
					// Already received a cluster watch request, this is an ACK
					if discReq.ErrorDetail != nil {
						adsLog.Warnf("ADS:CDS: ACK ERROR %v %s %v", peerAddr, con.ConID, discReq.String())
						cdsReject.With(prometheus.Labels{"node": discReq.Node.Id, "err": discReq.ErrorDetail.Message}).Add(1)
						totalXDSRejects.Add(1)
					} else if discReq.ResponseNonce != "" {
						con.ClusterNonceAcked = discReq.ResponseNonce
					}
					adsLog.Debugf("ADS:CDS: ACK %v %v", peerAddr, discReq.String())
					continue
				}
				// CDS REQ is the first request an envoy makes. This shows up
				// immediately after connect. It is followed by EDS REQ as
				// soon as the CDS push is returned.
				adsLog.Infof("ADS:CDS: REQ %v %s %v raw: %s", peerAddr, con.ConID, time.Since(t0), discReq.String())
				con.CDSWatch = true
				err := s.pushCds(con, s.globalPushContext(), versionInfo())
				if err != nil {
					return err
				}

			case ListenerType:
				if con.LDSWatch {
					// Already received a cluster watch request, this is an ACK
					if discReq.ErrorDetail != nil {
						adsLog.Warnf("ADS:LDS: ACK ERROR %v %s %v", peerAddr, con.modelNode.ID, discReq.String())
						ldsReject.With(prometheus.Labels{"node": discReq.Node.Id, "err": discReq.ErrorDetail.Message}).Add(1)
						totalXDSRejects.Add(1)
					} else if discReq.ResponseNonce != "" {
						con.ListenerNonceAcked = discReq.ResponseNonce
					}
					adsLog.Debugf("ADS:LDS: ACK %v", discReq.String())
					continue
				}
				// too verbose - sent immediately after EDS response is received
				adsLog.Debugf("ADS:LDS: REQ %s %v", con.ConID, peerAddr)
				con.LDSWatch = true
				err := s.pushLds(con, s.globalPushContext(), true, versionInfo())
				if err != nil {
					return err
				}

			case RouteType:
				if discReq.ErrorDetail != nil {
					adsLog.Warnf("ADS:RDS: ACK ERROR %v %s (%s) %v", peerAddr, con.ConID, con.modelNode.ID, discReq.String())
					rdsReject.With(prometheus.Labels{"node": discReq.Node.Id, "err": discReq.ErrorDetail.Message}).Add(1)
					totalXDSRejects.Add(1)
					continue
				}
				routes := discReq.GetResourceNames()
				var sortedRoutes []string
				if discReq.ResponseNonce != "" {
					con.mu.RLock()
					routeNonceSent := con.RouteNonceSent
					routeVersionInfoSent := con.RouteVersionInfoSent
					con.mu.RUnlock()
					if routeNonceSent != discReq.ResponseNonce {
						adsLog.Debugf("ADS:RDS: Expired nonce received %s %s (%v), sent %s, received %s",
							peerAddr, con.ConID, con.modelNode, routeNonceSent, discReq.ResponseNonce)
						rdsExpiredNonce.Inc()
						continue
					}
					if discReq.VersionInfo == routeVersionInfoSent {
						sort.Strings(routes)
						sortedRoutes = routes
						if reflect.DeepEqual(con.Routes, sortedRoutes) {
							adsLog.Debugf("ADS:RDS: ACK %s %s (%v) %s %s", peerAddr, con.ConID, con.modelNode, discReq.VersionInfo, discReq.ResponseNonce)
							con.mu.Lock()
							con.RouteNonceAcked = discReq.ResponseNonce
							con.mu.Unlock()
							continue
						}
					} else if discReq.ErrorDetail != nil || routes == nil {
						// If versions mismatch then we should either have an error detail or no routes if a protocol error has occurred
						if discReq.ErrorDetail != nil {
							adsLog.Warnf("ADS:RDS: ACK ERROR %v %s (%v) %v", peerAddr, con.ConID, con.modelNode, discReq.String())
							rdsReject.With(prometheus.Labels{"node": discReq.Node.Id, "err": discReq.ErrorDetail.Message}).Add(1)
							totalXDSRejects.Add(1)
						} else { // protocol error
							adsLog.Warnf("ADS:RDS: ACK PROTOCOL ERROR %v %s (%v) %v", peerAddr, con.ConID, con.modelNode, discReq.String())
							rdsReject.With(prometheus.Labels{"node": discReq.Node.Id, "err": "Protocol error"}).Add(1)
							totalXDSRejects.Add(1)
							continue
						}
						continue
					}
				}

				if sortedRoutes == nil {
					sort.Strings(routes)
					sortedRoutes = routes
				}
				con.Routes = sortedRoutes
				adsLog.Debugf("ADS:RDS: REQ %s %s  routes: %d", peerAddr, con.ConID, len(con.Routes))
				err := s.pushRoute(con, s.globalPushContext())
				if err != nil {
					return err
				}

			case EndpointType:
				if discReq.ErrorDetail != nil {
					adsLog.Warnf("ADS:EDS: ACK ERROR %v %s %v", peerAddr, con.ConID, discReq.String())
					edsReject.With(prometheus.Labels{"node": discReq.Node.Id, "err": discReq.ErrorDetail.Message}).Add(1)
					totalXDSRejects.Add(1)
					continue
				}
				clusters := discReq.GetResourceNames()
				if clusters == nil && discReq.ResponseNonce != "" {
					// There is no requirement that ACK includes clusters. The test doesn't.
					con.mu.Lock()
					con.EndpointNonceAcked = discReq.ResponseNonce
					con.mu.Unlock()
					continue
				}
				// clusters and con.Clusters are all empty, this is not an ack and will do nothing.
				if len(clusters) == 0 && len(con.Clusters) == 0 {
					continue
				}
				if len(clusters) == len(con.Clusters) {
					sort.Strings(clusters)
					sort.Strings(con.Clusters)

					// Already got a list of endpoints to watch and it is the same as the request, this is an ack
					if reflect.DeepEqual(con.Clusters, clusters) {
						adsLog.Debugf("ADS:EDS: ACK %s %s (%s) %s %s", peerAddr, con.ConID, con.modelNode.ID, discReq.VersionInfo, discReq.ResponseNonce)
						if discReq.ResponseNonce != "" {
							con.mu.Lock()
							con.EndpointNonceAcked = discReq.ResponseNonce
							if len(edsClusters) != 0 {
								con.EndpointPercent = int((float64(len(clusters)) / float64(len(edsClusters))) * float64(100))
							}
							con.mu.Unlock()
						}
						continue
					}
				}

				for _, cn := range con.Clusters {
					s.removeEdsCon(cn, con.ConID, con)
				}

				for _, cn := range clusters {
					s.addEdsCon(cn, con.ConID, con)
				}

				con.Clusters = clusters
				adsLog.Debugf("ADS:EDS: REQ %s %s clusters: %d", peerAddr, con.ConID, len(con.Clusters))
				err := s.pushEds(s.globalPushContext(), con, true, nil)
				if err != nil {
					return err
				}

			default:
				adsLog.Warnf("ADS: Unknown watched resources %s", discReq.String())
			}

			if !con.added {
				con.added = true
				s.addCon(con.ConID, con)
				defer s.removeCon(con.ConID, con)
			}
		case pushEv := <-con.pushChannel:
			// It is called when config changes.
			// This is not optimized yet - we should detect what changed based on event and only
			// push resources that need to be pushed.

			// TODO: possible race condition: if a config change happens while the envoy
			// was getting the initial config, between LDS and RDS, the push will miss the
			// monitored 'routes'. Same for CDS/EDS interval.
			// It is very tricky to handle due to the protocol - but the periodic push recovers
			// from it.

			err := s.pushConnection(con, pushEv)
			if err != nil {
				return nil
			}

		}
	}
}

// update the node associated with the connection, after receiving a a packet from envoy.
func (s *DiscoveryServer) initConnectionNode(discReq *xdsapi.DiscoveryRequest, con *XdsConnection) error {
	con.mu.RLock() // may not be needed - once per connection, but locking for consistency.
	if con.modelNode != nil {
		con.mu.RUnlock()
		return nil // only need to init the node on first request in the stream
	}
	con.mu.RUnlock()

	if discReq.Node == nil || discReq.Node.Id == "" {
		return errors.New("missing node id")
	}
	nt, err := model.ParseServiceNodeWithMetadata(discReq.Node.Id, model.ParseMetadata(discReq.Node.Metadata))
	if err != nil {
		return err
	}
	// Update the config namespace associated with this proxy
	nt.ConfigNamespace = model.GetProxyConfigNamespace(nt)

	con.mu.Lock()
	con.modelNode = nt
	if con.ConID == "" {
		// first request
		con.ConID = connectionID(discReq.Node.Id)
	}
	con.mu.Unlock()

	s.globalPushContext().UpdateNodeIsolation(con.modelNode)

	// TODO
	// use networkScope to update the list of namespace and service dependencies

	return nil
}

// IncrementalAggregatedResources is not implemented.
func (s *DiscoveryServer) IncrementalAggregatedResources(stream ads.AggregatedDiscoveryService_IncrementalAggregatedResourcesServer) error {
	return status.Errorf(codes.Unimplemented, "not implemented")
}

// Compute and send the new configuration for a connection. This is blocking and may be slow
// for large configs. The method will hold a lock on con.pushMutex.
func (s *DiscoveryServer) pushConnection(con *XdsConnection, pushEv *XdsEvent) error {
	// TODO: update the service deps based on NetworkScope

	if pushEv.edsUpdatedServices != nil {
		// Push only EDS. This is indexed already - push immediately
		// (may need a throttle)
		if len(con.Clusters) > 0 {
			if err := s.pushEds(pushEv.push, con, false, pushEv.edsUpdatedServices); err != nil {
				return err
			}
		}
		return nil
	}

	// This needs to be called to update list of visible services in the node.
	pushEv.push.UpdateNodeIsolation(con.modelNode)

	adsLog.Infof("Pushing %v", con.ConID)

	s.rateLimiter.Wait(context.TODO()) // rate limit the actual push

	// Prevent 2 overlapping pushes.
	con.pushMutex.Lock()
	defer con.pushMutex.Unlock()

	defer func() {
		n := atomic.AddInt32(pushEv.pending, -1)
		if n <= 0 && pushEv.push.End == timeZero {
			// Display again the push status
			pushEv.push.Mutex.Lock()
			pushEv.push.End = time.Now()
			pushEv.push.Mutex.Unlock()
			proxiesConvergeDelay.Observe(time.Since(pushEv.push.Start).Seconds())
			out, _ := pushEv.push.JSON()
			adsLog.Infof("Push finished: %v %s",
				time.Since(pushEv.push.Start), string(out))
		}
	}()
	// check version, suppress if changed.
	currentVersion := versionInfo()
	if pushEv.version != currentVersion {
		adsLog.Infof("Suppress push for %s at %s, push with newer version %s in progress", con.ConID, pushEv.version, currentVersion)
		return nil
	}

	if con.CDSWatch {
		err := s.pushCds(con, pushEv.push, pushEv.version)
		if err != nil {
			return err
		}
	}

	if len(con.Clusters) > 0 {
		err := s.pushEds(pushEv.push, con, true, nil)
		if err != nil {
			return err
		}
	}
	if con.LDSWatch {
		err := s.pushLds(con, pushEv.push, false, pushEv.version)
		if err != nil {
			return err
		}
	}
	if len(con.Routes) > 0 {
		err := s.pushRoute(con, pushEv.push)
		if err != nil {
			return err
		}
	}
	return nil
}

func adsClientCount() int {
	var n int
	adsClientsMutex.RLock()
	n = len(adsClients)
	adsClientsMutex.RUnlock()
	return n
}

// AdsPushAll is used only by tests (after refactoring)
func AdsPushAll(s *DiscoveryServer) {
	s.AdsPushAll(versionInfo(), s.globalPushContext(), true, nil)
}

// AdsPushAll implements old style invalidation, generated when any rule or endpoint changes.
// Primary code path is from v1 discoveryService.clearCache(), which is added as a handler
// to the model ConfigStorageCache and Controller.
func (s *DiscoveryServer) AdsPushAll(version string, push *model.PushContext,
	full bool, edsUpdates map[string]*EndpointShardsByService) {
	if !full {
		s.edsIncremental(version, push, edsUpdates)
		return
	}

	adsLog.Infof("XDS: Pushing %s Services: %d, "+
		"ConnectedEndpoints: %d", version,
		len(push.Services(nil)), adsClientCount())
	monServices.Set(float64(len(push.Services(nil))))

	t0 := time.Now()

	// First update all cluster load assignments. This is computed for each cluster once per config change
	// instead of once per endpoint.
	edsClusterMutex.Lock()
	// Create a temp map to avoid locking the add/remove
	cMap := make(map[string]*EdsCluster, len(edsClusters))
	for k, v := range edsClusters {
		cMap[k] = v
	}
	edsClusterMutex.Unlock()

	// UpdateCluster updates the cluster with a mutex, this code is safe ( but computing
	// the update may be duplicated if multiple goroutines compute at the same time).
	// In general this code is called from the 'event' callback that is throttled.
	for clusterName, edsCluster := range cMap {
		if err := s.updateCluster(push, clusterName, edsCluster); err != nil {
			adsLog.Errorf("updateCluster failed with clusterName %s", clusterName)
			totalXDSInternalErrors.Add(1)
		}
	}
	adsLog.Infof("Cluster init time %v %s", time.Since(t0), version)
	s.startPush(version, push, true, nil)
}

// Send a signal to all connections, with a push event.
func (s *DiscoveryServer) startPush(version string, push *model.PushContext, full bool,
	edsUpdates map[string]*EndpointShardsByService) {

	// Push config changes, iterating over connected envoys. This cover ADS and EDS(0.7), both share
	// the same connection table
	adsClientsMutex.RLock()
	// Create a temp map to avoid locking the add/remove
	pending := []*XdsConnection{}
	for _, v := range adsClients {
		pending = append(pending, v)
	}
	adsClientsMutex.RUnlock()

	// This will trigger recomputing the config for each connected Envoy.
	// It will include sending all configs that envoy is listening for, including EDS.
	// TODO: get service, serviceinstances, configs once, to avoid repeated redundant calls.
	// TODO: indicate the specific events, to only push what changed.

	pendingPush := int32(len(pending))

	tstart := time.Now()
	// Will keep trying to push to sidecars until another push starts.
	wg := sync.WaitGroup{}
	for {

		if len(pending) == 0 {
			break
		}
		// Using non-blocking push has problems if 2 pushes happen too close to each other
		client := pending[0]
		pending = pending[1:]

		wg.Add(1)
		s.concurrentPushLimit <- struct{}{}
		go func() {
			defer func() {
				<-s.concurrentPushLimit
				wg.Done()
			}()

			edsOnly := edsUpdates
			if full {
				edsOnly = nil
			}

		Retry:
			currentVersion := versionInfo()
			// Stop attempting to push
			if version != currentVersion && full {
				adsLog.Infof("PushAll abort %s, push with newer version %s in progress %v", version, currentVersion, time.Since(tstart))
				return
			}

			select {
			case client.pushChannel <- &XdsEvent{
				push:               push,
				pending:            &pendingPush,
				version:            version,
				edsUpdatedServices: edsOnly,
			}:
				client.LastPush = time.Now()
				client.LastPushFailure = timeZero
			case <-client.doneChannel: // connection was closed
				adsLog.Infof("Client closed connection %v", client.ConID)
			case <-time.After(PushTimeout):
				// This may happen to some clients if the other side is in a bad state and can't receive.
				// The tests were catching this - one of the client was not reading.
				pushTimeouts.Add(1)
				if client.LastPushFailure.IsZero() {
					client.LastPushFailure = time.Now()
					adsLog.Warnf("Failed to push, client busy %s", client.ConID)
					pushErrors.With(prometheus.Labels{"type": "retry"}).Add(1)
				} else {
					if time.Since(client.LastPushFailure) > 10*time.Second {
						adsLog.Warnf("Repeated failure to push %s", client.ConID)
						// unfortunately grpc go doesn't allow closing (unblocking) the stream.
						pushErrors.With(prometheus.Labels{"type": "unrecoverable"}).Add(1)
						pushTimeoutFailures.Add(1)
						return
					}
				}

				goto Retry
			}
		}()
	}

	wg.Wait()
	adsLog.Infof("PushAll done %s %v", version, time.Since(tstart))
}

func (s *DiscoveryServer) addCon(conID string, con *XdsConnection) {
	adsClientsMutex.Lock()
	defer adsClientsMutex.Unlock()
	adsClients[conID] = con
	xdsClients.Set(float64(len(adsClients)))
	if con.modelNode != nil {
		if _, ok := adsSidecarIDConnectionsMap[con.modelNode.ID]; !ok {
			adsSidecarIDConnectionsMap[con.modelNode.ID] = map[string]*XdsConnection{conID: con}
		} else {
			adsSidecarIDConnectionsMap[con.modelNode.ID][conID] = con
		}
	}
}

func (s *DiscoveryServer) removeCon(conID string, con *XdsConnection) {
	adsClientsMutex.Lock()
	defer adsClientsMutex.Unlock()

	for _, c := range con.Clusters {
		s.removeEdsCon(c, conID, con)
	}

	if _, exist := adsClients[conID]; !exist {
		adsLog.Errorf("ADS: Removing connection for non-existing node %v.", conID)
		totalXDSInternalErrors.Add(1)
	} else {
		delete(adsClients, conID)
	}

	xdsClients.Set(float64(len(adsClients)))
	if con.modelNode != nil {
		delete(adsSidecarIDConnectionsMap[con.modelNode.ID], conID)
	}
}

// Send with timeout
func (conn *XdsConnection) send(res *xdsapi.DiscoveryResponse) error {
	done := make(chan error)
	// hardcoded for now - not sure if we need a setting
	t := time.NewTimer(SendTimeout)
	go func() {
		err := conn.stream.Send(res)
		done <- err
		conn.mu.Lock()
		if res.Nonce != "" {
			switch res.TypeUrl {
			case ClusterType:
				conn.ClusterNonceSent = res.Nonce
			case ListenerType:
				conn.ListenerNonceSent = res.Nonce
			case RouteType:
				conn.RouteNonceSent = res.Nonce
			case EndpointType:
				conn.EndpointNonceSent = res.Nonce
			}
		}
		if res.TypeUrl == RouteType {
			conn.RouteVersionInfoSent = res.VersionInfo
		}
		conn.mu.Unlock()
	}()
	select {
	case <-t.C:
		// TODO: wait for ACK
		adsLog.Infof("Timeout writing %s", conn.ConID)
		xdsResponseWriteTimeouts.Add(1)
		return errors.New("timeout sending")
	case err := <-done:
		t.Stop()
		return err
	}
}<|MERGE_RESOLUTION|>--- conflicted
+++ resolved
@@ -389,16 +389,6 @@
 		adsLog.Warnf("Error reading config %v", err)
 		return err
 	}
-<<<<<<< HEAD
-	if s.globalPushContext().Services(nil) == nil {
-		// Error accessing the data - log and close, maybe a different pilot replica
-		// has more luck
-		adsLog.Warnf("Not initialized %v", s.globalPushContext())
-		return err
-	}
-
-=======
->>>>>>> 7ede847f
 	con := newXdsConnection(peerAddr, stream)
 	defer close(con.doneChannel)
 
@@ -428,20 +418,6 @@
 			if err != nil {
 				return err
 			}
-<<<<<<< HEAD
-			nt.Metadata = model.ParseMetadata(discReq.Node.Metadata)
-			// Update the config namespace associated with this proxy
-			nt.ConfigNamespace = model.GetProxyConfigNamespace(&nt)
-
-			con.mu.Lock()
-			con.modelNode = &nt
-			if con.ConID == "" {
-				// first request
-				con.ConID = connectionID(discReq.Node.Id)
-			}
-			con.mu.Unlock()
-=======
->>>>>>> 7ede847f
 
 			switch discReq.TypeUrl {
 			case ClusterType:
